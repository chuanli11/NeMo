# coding=utf-8
# Copyright (c) 2022, NVIDIA CORPORATION.  All rights reserved.
#
# Licensed under the Apache License, Version 2.0 (the "License");
# you may not use this file except in compliance with the License.
# You may obtain a copy of the License at
#
#     http://www.apache.org/licenses/LICENSE-2.0
#
# Unless required by applicable law or agreed to in writing, software
# distributed under the License is distributed on an "AS IS" BASIS,
# WITHOUT WARRANTIES OR CONDITIONS OF ANY KIND, either express or implied.
# See the License for the specific language governing permissions and
# limitations under the License.

import math

import torch
from einops import rearrange
from torch import nn

__all__ = ['RotaryEmbedding', 'apply_rotary_pos_emb']


# Inverse dim formula to find dim based on number of rotations
def find_correction_dim(num_rotations, dim, rotary_base=10000, max_position_embeddings=2048):
    return (dim * math.log(max_position_embeddings / (num_rotations * 2 * math.pi))) / (2 * math.log(rotary_base))  # 21


# Find dim range bounds based on rotations
def find_correction_range(low_rot, high_rot, dim, rotary_base=10000, max_position_embeddings=2048):
    low = math.floor(find_correction_dim(low_rot, dim, rotary_base, max_position_embeddings))
    high = math.ceil(find_correction_dim(high_rot, dim, rotary_base, max_position_embeddings))
    return max(low, 0), min(high, dim - 1)  # Clamp values just in case


def linear_ramp_mask(min, max, dim):
    if min == max:
        max += 0.001  # Prevent singularity

    linear_func = (torch.arange(dim, dtype=torch.float32) - min) / (max - min)
    ramp_func = torch.clamp(linear_func, 0, 1)
    return ramp_func


def get_mscale(scale=1):
    if scale <= 1:
        return 1.0
    return 0.1 * math.log(scale) + 1.0


class RotaryEmbedding(nn.Module):
    """
    Implements Rotary Position Embedding from https://arxiv.org/abs/2104.09864.
    """

    global mscale
    mscale = None

    def __init__(
        self,
        dim: int,
        seq_len_interpolation_factor: int = None,
        rotary_base: int = 10000,
        pretrained_max_position_embeddings: int = None,
<<<<<<< HEAD
        extrapolation_factor: int = 1,
        attn_factor: int = 1,
        beta_fast: int = 32,
        beta_slow: int = 1,
        use_yarn: bool = False,
        enforce_fp32_pos_idx: bool = False,
=======
>>>>>>> ddd052f8
    ):
        """
        Args:

            dim (int): rotary embedding dimension
            seq_len_interpolation_factor (int): if not None, discrete positions will be interpolated
                by this factor via the trick in https://arxiv.org/abs/2306.15595.
            rotary_base (int): rotary_base for the positional frequency (default: 10000)
            pretrained_max_position_embeddings (int): pre-trained max_position_embeddings before position interpolation.
            enforce_fp32_pos_idx (int): enforce pos index in fp32 to prevent index collision
        """
        super().__init__()
        self.use_yarn = use_yarn
        self.rotary_base = rotary_base
        self.pretrained_max_position_embeddings = pretrained_max_position_embeddings
        self.seq_len_interpolation_factor = seq_len_interpolation_factor
<<<<<<< HEAD
        self.enforce_fp32_pos_idx = enforce_fp32_pos_idx

=======
        self.rotary_base = rotary_base
>>>>>>> ddd052f8
        inv_freq = 1.0 / (self.rotary_base ** (torch.arange(0, dim, 2).float() / dim))
        self.register_buffer('inv_freq', inv_freq)
        self.pretrained_max_position_embeddings = pretrained_max_position_embeddings
        self.enforce_fp32_pos_idx = enforce_fp32_pos_idx

        if self.use_yarn:
            self.extrapolation_factor = extrapolation_factor
            self.attn_factor = attn_factor
            self.beta_fast = beta_fast
            self.beta_slow = beta_slow
            self.dim = dim

            self.yarn(self.seq_len_interpolation_factor)

            self.max_seq_len_cached = self.pretrained_max_position_embeddings * self.seq_len_interpolation_factor
            if self.enforce_fp32_pos_idx:
                seq = torch.arange(self.max_seq_len_cached, device=self.inv_freq.device, dtype=torch.float32)
            else:
                seq = torch.arange(self.max_seq_len_cached, device=self.inv_freq.device, dtype=self.inv_freq.dtype)

            freqs = torch.outer(seq, self.inv_freq)
            # Different from paper, but it uses a different permutation in order to obtain the same calculation
            emb = torch.cat((freqs, freqs), dim=-1)
            self.register_buffer('emb', emb)

    def yarn(self, scale):
        pos_freqs = self.rotary_base ** (torch.arange(0, self.dim, 2).float() / self.dim)
        inv_freq_extrapolation = 1.0 / pos_freqs
        # inv_freq_interpolation = 1.0 / (self.seq_len_interpolation_factor * pos_freqs)
        inv_freq_interpolation = 1.0 / (scale * pos_freqs)

        low, high = find_correction_range(
            self.beta_fast, self.beta_slow, self.dim, self.rotary_base, self.pretrained_max_position_embeddings
        )
        inv_freq_mask = (
            1 - linear_ramp_mask(low, high, self.dim // 2).float()
        ) * self.extrapolation_factor  # Get n-d rotational scaling corrected for extrapolation
        inv_freq = inv_freq_interpolation * (1 - inv_freq_mask) + inv_freq_extrapolation * inv_freq_mask

        self.register_buffer("inv_freq", inv_freq)
        self.mscale = float(
            get_mscale(scale) * self.attn_factor
        )  # Get n-d magnitude scaling corrected for interpolation
        global mscale
        mscale = self.mscale

    def forward(self, max_seq_len, offset=0):
        if self.enforce_fp32_pos_idx:
            seq = torch.arange(max_seq_len, device=self.inv_freq.device, dtype=torch.float32) + offset
        else:
            seq = torch.arange(max_seq_len, device=self.inv_freq.device, dtype=self.inv_freq.dtype) + offset

        if self.use_yarn:
            if max_seq_len > self.max_seq_len_cached:
                self.max_seq_len_cached = max_seq_len
                self.yarn(max_seq_len / self.pretrained_max_position_embeddings)
                freqs = torch.outer(seq, self.inv_freq)
                # Different from paper, but it uses a different permutation in order to obtain the same calculation
                emb = torch.cat((freqs, freqs), dim=-1).to(self.inv_freq.device)
                self.register_buffer('emb', emb)
            return rearrange(self.emb, 'n d -> n 1 1 d')[:max_seq_len, :, :, :]

        if self.pretrained_max_position_embeddings is not None and self.seq_len_interpolation_factor is not None:
            if max_seq_len > self.pretrained_max_position_embeddings * self.seq_len_interpolation_factor:
                # dynamic linear scaling (length > position we have learned)
                seq *= 1 / (max_seq_len / self.pretrained_max_position_embeddings)
            else:
                # fixed linear scaling
                seq *= 1 / self.seq_len_interpolation_factor

        freqs = torch.outer(seq, self.inv_freq)

        # first part even vector components, second part odd vector components,
        #  2 * dim in dimension size
        emb = torch.cat((freqs, freqs), dim=-1)
        # emb [seq_length, .., dim]
        return rearrange(emb, 'n d -> n 1 1 d')


def _rotate_half(x):
    """
    change sign so the last dimension
    [A, B, C, D] -> [-C, -D, A, B]
    """
    x = rearrange(x, '... (j d) -> ... j d', j=2)
    x1, x2 = x.unbind(dim=-2)
    return torch.cat((-x2, x1), dim=-1)


def apply_rotary_pos_emb(t, freqs):
    """
    input tensor t is of shape [seq_length, ..., dim]
    rotary positional embeding tensor freqs is of shape [seq_length, ..., dim]
    check https://kexue.fm/archives/8265 for detailed formulas
    """
    rot_dim = freqs.shape[-1]
    # ideally t_pass is empty so rotary pos embedding is applied to all tensor t
    t, t_pass = t[..., :rot_dim], t[..., rot_dim:]
    # first part is cosine component
    # second part is sine component, need to change signs with _rotate_half method
    if mscale:
        t = (t * freqs.cos() * mscale) + (_rotate_half(t) * freqs.sin() * mscale)
    else:
        t = (t * freqs.cos()) + (_rotate_half(t) * freqs.sin())
    return torch.cat((t, t_pass), dim=-1)<|MERGE_RESOLUTION|>--- conflicted
+++ resolved
@@ -63,15 +63,12 @@
         seq_len_interpolation_factor: int = None,
         rotary_base: int = 10000,
         pretrained_max_position_embeddings: int = None,
-<<<<<<< HEAD
         extrapolation_factor: int = 1,
         attn_factor: int = 1,
         beta_fast: int = 32,
         beta_slow: int = 1,
         use_yarn: bool = False,
         enforce_fp32_pos_idx: bool = False,
-=======
->>>>>>> ddd052f8
     ):
         """
         Args:
@@ -88,12 +85,8 @@
         self.rotary_base = rotary_base
         self.pretrained_max_position_embeddings = pretrained_max_position_embeddings
         self.seq_len_interpolation_factor = seq_len_interpolation_factor
-<<<<<<< HEAD
         self.enforce_fp32_pos_idx = enforce_fp32_pos_idx
 
-=======
-        self.rotary_base = rotary_base
->>>>>>> ddd052f8
         inv_freq = 1.0 / (self.rotary_base ** (torch.arange(0, dim, 2).float() / dim))
         self.register_buffer('inv_freq', inv_freq)
         self.pretrained_max_position_embeddings = pretrained_max_position_embeddings
