--- conflicted
+++ resolved
@@ -42,28 +42,7 @@
     gpt_data_step,
     gpt_forward_step,
 )
-<<<<<<< HEAD
-from nemo.collections.llm.models.gpt.api import (
-    code_gemma_2b,
-    code_gemma_7b,
-    code_llama_7b,
-    code_llama_13b,
-    code_llama_34b,
-    code_llama_70b,
-    gemma,
-    gemma_2b,
-    gemma_7b,
-    llama2_7b,
-    llama2_13b,
-    llama2_70b,
-    llama3_8b,
-    llama3_70b,
-    mistral,
-    mixtral,
-)
-=======
 from nemo.collections.llm.recipes import *  # noqa
->>>>>>> b9011384
 
 __all__ = [
     "MockDataModule",
