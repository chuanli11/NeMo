# Copyright (c) 2023, NVIDIA CORPORATION & AFFILIATES.  All rights reserved.
#
# Licensed under the Apache License, Version 2.0 (the "License");
# you may not use this file except in compliance with the License.
# You may obtain a copy of the License at
#
#     http://www.apache.org/licenses/LICENSE-2.0
#
# Unless required by applicable law or agreed to in writing, software
# distributed under the License is distributed on an "AS IS" BASIS,
# WITHOUT WARRANTIES OR CONDITIONS OF ANY KIND, either express or implied.
# See the License for the specific language governing permissions and
# limitations under the License.

import json
from dataclasses import dataclass
from pathlib import Path
from typing import Any, Dict, List, Optional

import librosa
import torch.utils.data

from nemo.collections.asr.parts.utils.manifest_utils import read_manifest
from nemo.collections.common.tokenizers.text_to_speech.tts_tokenizers import BaseTokenizer
from nemo.collections.tts.parts.preprocessing.feature_processors import FeatureProcessor
from nemo.collections.tts.parts.preprocessing.features import Featurizer
from nemo.collections.tts.parts.utils.tts_dataset_utils import (
    beta_binomial_prior_distribution,
    filter_dataset_by_duration,
    get_weighted_sampler,
    load_audio,
    stack_tensors,
)
from nemo.core.classes import Dataset
from nemo.utils import logging
from nemo.utils.decorators import experimental


@dataclass
class DatasetMeta:
    manifest_path: Path
    audio_dir: Path
    feature_dir: Path
    sample_weight: float = 1.0


@dataclass
class DatasetSample:
    dataset_name: str
    manifest_entry: Dict[str, Any]
    audio_dir: Path
    feature_dir: Path
    text: str
    speaker: str
    speaker_index: int = None


@experimental
class TextToSpeechDataset(Dataset):
    """
    Class for processing and loading text to speech training examples.

    Args:
        dataset_meta: Dict of dataset names (string) to dataset metadata.
        sample_rate: Sample rate to load audio as. If the audio is stored at a different sample rate, then it will
            be resampled.
        text_tokenizer: Tokenizer to apply to the text field.
        weighted_sampling_steps_per_epoch: Optional int, If provided, then data will be sampled (with replacement) based on
            the sample weights provided in the dataset metadata. If None, then sample weights will be ignored.
        speaker_path: Optional, path to JSON file with speaker indices, for multi-speaker training. Can be created with
            scripts.dataset_processing.tts.create_speaker_map.py
        featurizers: Optional, list of featurizers to load feature data from. Should be the same config provided
            when running scripts.dataset_processing.tts.compute_features.py before training.
        feature_processors: Optional, list of feature processors to run on training examples.
        align_prior_hop_length: Optional int, hop length of audio features.
            If provided alignment prior will be calculated and included in batch output. Must match hop length
            of audio features used for training.
        min_duration: Optional float, if provided audio files in the training manifest shorter than 'min_duration'
            will be ignored.
        max_duration: Optional float, if provided audio files in the training manifest longer than 'max_duration'
            will be ignored.
        volume_norm: Whether to apply volume normalization to loaded audio.
    """

    def __init__(
        self,
        dataset_meta: Dict,
        sample_rate: int,
        text_tokenizer: BaseTokenizer,
        weighted_sampling_steps_per_epoch: Optional[int] = None,
        speaker_path: Optional[Path] = None,
        featurizers: Optional[Dict[str, Featurizer]] = None,
        feature_processors: Optional[Dict[str, FeatureProcessor]] = None,
        align_prior_hop_length: Optional[int] = None,
        min_duration: Optional[float] = None,
        max_duration: Optional[float] = None,
        volume_norm: bool = True,
    ):
        super().__init__()

        self.sample_rate = sample_rate
        self.text_tokenizer = text_tokenizer
        self.weighted_sampling_steps_per_epoch = weighted_sampling_steps_per_epoch
        self.align_prior_hop_length = align_prior_hop_length
        self.include_align_prior = self.align_prior_hop_length is not None
        self.volume_norm = volume_norm

        if speaker_path:
            self.include_speaker = True
            with open(speaker_path, 'r', encoding="utf-8") as speaker_f:
                speaker_index_map = json.load(speaker_f)
        else:
            self.include_speaker = False
            speaker_index_map = None

        if featurizers:
            logging.info(f"Found featurizers {featurizers.keys()}")
            self.featurizers = list(featurizers.values())
        else:
            self.featurizers = []

        if feature_processors:
            logging.info(f"Found featurize processors {feature_processors.keys()}")
            self.feature_processors = list(feature_processors.values())
        else:
            self.feature_processors = []

        self.data_samples = []
        self.sample_weights = []
        for dataset_name, dataset_info in dataset_meta.items():
            dataset = DatasetMeta(**dataset_info)
            samples, weights = self._preprocess_manifest(
                dataset_name=dataset_name,
                dataset=dataset,
                min_duration=min_duration,
                max_duration=max_duration,
                speaker_index_map=speaker_index_map,
            )
            self.data_samples += samples
            self.sample_weights += weights

    def get_sampler(self, batch_size: int, world_size: int) -> Optional[torch.utils.data.Sampler]:
        if not self.weighted_sampling_steps_per_epoch:
            return None

        sampler = get_weighted_sampler(
            sample_weights=self.sample_weights,
            batch_size=batch_size,
            world_size=world_size,
            num_steps=self.weighted_sampling_steps_per_epoch,
        )
        return sampler

    def _preprocess_manifest(
        self,
        dataset_name: str,
        dataset: DatasetMeta,
        min_duration: float,
        max_duration: float,
        speaker_index_map: Dict[str, int],
    ):
        entries = read_manifest(dataset.manifest_path)
        filtered_entries, total_hours, filtered_hours = filter_dataset_by_duration(
            entries=entries, min_duration=min_duration, max_duration=max_duration
        )

        logging.info(dataset_name)
        logging.info(f"Original # of files: {len(entries)}")
        logging.info(f"Filtered # of files: {len(filtered_entries)}")
        logging.info(f"Original duration: {total_hours:.2f} hours")
        logging.info(f"Filtered duration: {filtered_hours:.2f} hours")

        samples = []
        sample_weights = []
        for entry in filtered_entries:

            if "normalized_text" in entry:
                text = entry["normalized_text"]
            else:
                text = entry["text"]

            if self.include_speaker:
                speaker = entry["speaker"]
                speaker_index = speaker_index_map[speaker]
            else:
                speaker = None
                speaker_index = 0

            sample = DatasetSample(
                dataset_name=dataset_name,
                manifest_entry=entry,
                audio_dir=Path(dataset.audio_dir),
                feature_dir=Path(dataset.feature_dir),
                text=text,
                speaker=speaker,
                speaker_index=speaker_index,
            )
            samples.append(sample)
            sample_weights.append(dataset.sample_weight)

        return samples, sample_weights

    def __len__(self):
        return len(self.data_samples)

    def __getitem__(self, index):
        data = self.data_samples[index]

        audio_array, _, audio_filepath_rel = load_audio(
            manifest_entry=data.manifest_entry,
            audio_dir=data.audio_dir,
            sample_rate=self.sample_rate,
            volume_norm=self.volume_norm,
        )
        audio = torch.tensor(audio_array, dtype=torch.float32)
        audio_len = audio.shape[0]

        tokens = self.text_tokenizer(data.text)
<<<<<<< HEAD
=======
        tokens = torch.tensor(tokens, dtype=torch.int32)
        text_len = tokens.shape[0]
>>>>>>> 1fede572

        example = {
            "dataset_name": data.dataset_name,
            "audio_filepath": audio_filepath_rel,
            "audio": audio,
<<<<<<< HEAD
            "tokens": tokens,
=======
            "audio_len": audio_len,
            "tokens": tokens,
            "text_len": text_len,
>>>>>>> 1fede572
        }

        if data.speaker is not None:
            example["speaker"] = data.speaker
            example["speaker_index"] = data.speaker_index

        if self.include_align_prior:
            spec_len = 1 + librosa.core.samples_to_frames(audio_len, hop_length=self.align_prior_hop_length)
            align_prior = beta_binomial_prior_distribution(phoneme_count=text_len, mel_count=spec_len)
            align_prior = torch.tensor(align_prior, dtype=torch.float32)
            example["align_prior"] = align_prior

        for featurizer in self.featurizers:
            feature_dict = featurizer.load(
                manifest_entry=data.manifest_entry, audio_dir=data.audio_dir, feature_dir=data.feature_dir
            )
            example.update(feature_dict)

        for processor in self.feature_processors:
            processor.process(example)

        return example

    def collate_fn(self, batch: List[dict]):
        dataset_name_list = []
        audio_filepath_list = []
        audio_list = []
        audio_len_list = []
        token_list = []
        token_len_list = []
        speaker_list = []
        prior_list = []

        for example in batch:
            dataset_name_list.append(example["dataset_name"])
            audio_filepath_list.append(example["audio_filepath"])

            audio_list.append(example["audio"])
            audio_len_list.append(example["audio_len"])

            token_list.append(example["tokens"])
            token_len_list.append(example["text_len"])

            if self.include_speaker:
                speaker_list.append(example["speaker_index"])

            if self.include_align_prior:
                prior_list.append(example["align_prior"])

        batch_audio_len = torch.IntTensor(audio_len_list)
        audio_max_len = int(batch_audio_len.max().item())

        batch_token_len = torch.IntTensor(token_len_list)
        token_max_len = int(batch_token_len.max().item())

        batch_audio = stack_tensors(audio_list, max_lens=[audio_max_len])
        batch_tokens = stack_tensors(token_list, max_lens=[token_max_len], pad_value=self.text_tokenizer.pad)

        batch_dict = {
            "dataset_names": dataset_name_list,
            "audio_filepaths": audio_filepath_list,
            "audio": batch_audio,
            "audio_lens": batch_audio_len,
            "text": batch_tokens,
            "text_lens": batch_token_len,
        }

        if self.include_speaker:
            batch_dict["speaker_id"] = torch.IntTensor(speaker_list)

        if self.include_align_prior:
            spec_max_len = max([prior.shape[0] for prior in prior_list])
            text_max_len = max([prior.shape[1] for prior in prior_list])
            batch_dict["align_prior_matrix"] = stack_tensors(prior_list, max_lens=[text_max_len, spec_max_len],)

        for featurizer in self.featurizers:
            feature_dict = featurizer.collate_fn(batch)
            batch_dict.update(feature_dict)

        return batch_dict<|MERGE_RESOLUTION|>--- conflicted
+++ resolved
@@ -216,23 +216,16 @@
         audio_len = audio.shape[0]
 
         tokens = self.text_tokenizer(data.text)
-<<<<<<< HEAD
-=======
         tokens = torch.tensor(tokens, dtype=torch.int32)
         text_len = tokens.shape[0]
->>>>>>> 1fede572
 
         example = {
             "dataset_name": data.dataset_name,
             "audio_filepath": audio_filepath_rel,
             "audio": audio,
-<<<<<<< HEAD
-            "tokens": tokens,
-=======
             "audio_len": audio_len,
             "tokens": tokens,
             "text_len": text_len,
->>>>>>> 1fede572
         }
 
         if data.speaker is not None:
