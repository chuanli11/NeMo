--- conflicted
+++ resolved
@@ -61,28 +61,11 @@
   libgts-dev && \
   rm -rf /var/lib/apt/lists/*
 
-<<<<<<< HEAD
-=======
 WORKDIR /workspace/
->>>>>>> 1fede572
 # Install megatron core, this can be removed once 0.3 pip package is released
 # We leave it here in case we need to work off of a specific commit in main
 RUN git clone https://github.com/NVIDIA/Megatron-LM.git && \
   cd Megatron-LM && \
-<<<<<<< HEAD
-  git checkout 375395c187ff64b8d56a1cd40572bc779864b1bd && \
-  pip install .
-
-# Distributed Adam support for multiple dtypes
-RUN git clone https://github.com/NVIDIA/apex.git && \
-  cd apex && \
-  git checkout 52e18c894223800cb611682dce27d88050edf1de && \
-  pip install install -v --no-build-isolation --disable-pip-version-check --no-cache-dir --config-settings "--build-option=--cpp_ext --cuda_ext --fast_layer_norm --distributed_adam --deprecated_fused_adam" ./
-
-RUN git clone https://github.com/NVIDIA/TransformerEngine.git && \
-  cd TransformerEngine && \
-  git fetch origin a03f8bc9ae004e69aae4902fdd4a6d81fd95bc89 && \
-=======
   git checkout e122536b7645edcb7ebf099b5c92a443f7dbf8e7 && \
   pip install .
 
@@ -96,7 +79,6 @@
 RUN git clone https://github.com/NVIDIA/TransformerEngine.git && \
   cd TransformerEngine && \
   git fetch origin 4f9662fbe621671f5f905e772fc1138953af77f6 && \
->>>>>>> 1fede572
   git checkout FETCH_HEAD && \
   git submodule init && git submodule update && \
   NVTE_FRAMEWORK=pytorch NVTE_WITH_USERBUFFERS=1 MPI_HOME=/usr/local/mpi pip install .
@@ -126,12 +108,6 @@
 
 # install flash attention
 RUN pip install flash-attn
-<<<<<<< HEAD
-# pinned triton version for flash-attention https://github.com/HazyResearch/flash-attention/blob/main/flash_attn/flash_attn_triton.py#L3
-RUN pip install triton==2.0.0.dev20221202
-# install numba for latest containers
-RUN pip install numba>=0.57.1
-=======
 # install numba for latest containers
 RUN pip install numba>=0.57.1
 
@@ -145,7 +121,6 @@
   exit ${INSTALL_CODE};  \
   else echo "Skipping failed graphviz installation"; fi \
   else echo "graphviz installed successfully"; fi
->>>>>>> 1fede572
 
 # install k2, skip if installation fails
 COPY scripts /tmp/nemo/scripts/
