# Copyright (c) 2020, NVIDIA CORPORATION.  All rights reserved.
#
# Licensed under the Apache License, Version 2.0 (the "License");
# you may not use this file except in compliance with the License.
# You may obtain a copy of the License at
#
#     http://www.apache.org/licenses/LICENSE-2.0
#
# Unless required by applicable law or agreed to in writing, software
# distributed under the License is distributed on an "AS IS" BASIS,
# WITHOUT WARRANTIES OR CONDITIONS OF ANY KIND, either express or implied.
# See the License for the specific language governing permissions and
# limitations under the License.
import os
from abc import ABC
from typing import List, Union

import torch
from pytorch_lightning.core.module import _jit_is_scripting
from torch.onnx import TrainingMode

from nemo.core.classes import typecheck
from nemo.core.utils.neural_type_utils import get_dynamic_axes, get_io_names
from nemo.utils import logging
from nemo.utils.export_utils import (
    ExportFormat,
    augment_filename,
    get_export_format,
    parse_input_example,
    replace_for_export,
    verify_runtime,
    verify_torchscript,
    wrap_forward_method,
)

__all__ = ['ExportFormat', 'Exportable']


class Exportable(ABC):
    """
    This Interface should be implemented by particular classes derived from nemo.core.NeuralModule or nemo.core.ModelPT.
    It gives these entities ability to be exported for deployment to formats such as ONNX.
    """

    @property
    def input_module(self):
        return self

    @property
    def output_module(self):
        return self

    def export(
        self,
        output: str,
        input_example=None,
        verbose=False,
        do_constant_folding=True,
        onnx_opset_version=None,
        training=TrainingMode.EVAL,
        check_trace: Union[bool, List[torch.Tensor]] = False,
        dynamic_axes=None,
        check_tolerance=0.01,
        export_modules_as_functions=False,
        keep_initializers_as_inputs=None,
    ):
        all_out = []
        all_descr = []
        for subnet_name in self.list_export_subnets():
            model = self.get_export_subnet(subnet_name)
            out_name = augment_filename(output, subnet_name)
            out, descr, out_example = model._export(
                out_name,
                input_example=input_example,
                verbose=verbose,
                do_constant_folding=do_constant_folding,
                onnx_opset_version=onnx_opset_version,
                training=training,
                check_trace=check_trace,
                dynamic_axes=dynamic_axes,
                check_tolerance=check_tolerance,
                export_modules_as_functions=export_modules_as_functions,
            )
            # Propagate input example (default scenario, may need to be overriden)
            if input_example is not None:
                input_example = out_example
            all_out.append(out)
            all_descr.append(descr)
            logging.info("Successfully exported {} to {}".format(model.__class__.__name__, out_name))
        return (all_out, all_descr)

    def _export(
        self,
        output: str,
        input_example=None,
        verbose=False,
        do_constant_folding=True,
        onnx_opset_version=None,
        training=TrainingMode.EVAL,
        check_trace: Union[bool, List[torch.Tensor]] = False,
        dynamic_axes=None,
        check_tolerance=0.01,
        export_modules_as_functions=False,
        keep_initializers_as_inputs=None,
    ):
        my_args = locals().copy()
        my_args.pop('self')

        exportables = []
        for m in self.modules():
            if isinstance(m, Exportable):
                exportables.append(m)

        qual_name = self.__module__ + '.' + self.__class__.__qualname__
        format = get_export_format(output)
        output_descr = f"{qual_name} exported to {format}"

        # Pytorch's default for None is too low, can't pass None through
        if onnx_opset_version is None:
            onnx_opset_version = 13

        try:
            # Disable typechecks
            typecheck.set_typecheck_enabled(enabled=False)

            # Allow user to completely override forward method to export
            forward_method, old_forward_method = wrap_forward_method(self)

            # Set module mode
            with torch.onnx.select_model_mode_for_export(
                self, training
<<<<<<< HEAD
            ), torch.inference_mode(), torch.jit.optimized_execution(True), _jit_is_scripting():
=======
            ), torch.inference_mode(), torch.no_grad(), torch.jit.optimized_execution(True):
>>>>>>> 27a4acc6

                if input_example is None:
                    input_example = self.input_module.input_example()

                # Remove i/o examples from args we propagate to enclosed Exportables
                my_args.pop('output')
                my_args.pop('input_example')

                # Run (posibly overridden) prepare methods before calling forward()
                for ex in exportables:
                    ex._prepare_for_export(**my_args, noreplace=True)
                self._prepare_for_export(output=output, input_example=input_example, **my_args)

                input_list, input_dict = parse_input_example(input_example)
                input_names = self.input_names
                output_names = self.output_names
                output_example = tuple(self.forward(*input_list, **input_dict))

                if check_trace:
                    if isinstance(check_trace, bool):
                        check_trace_input = [input_example]
                    else:
                        check_trace_input = check_trace

                if format == ExportFormat.TORCHSCRIPT:

                    jitted_model = torch.jit.trace_module(
                        self,
                        {"forward": tuple(input_list) + tuple(input_dict.values())},
                        strict=True,
                        check_trace=check_trace,
                        check_tolerance=check_tolerance,
                    )
                    if not self.training:
                        jitted_model = torch.jit.optimize_for_inference(torch.jit.freeze(jitted_model))
                    if verbose:
                        logging.info(f"JIT code:\n{jitted_model.code}")
                    jitted_model.save(output)
                    jitted_model = torch.jit.load(output)

                    if check_trace:
                        verify_torchscript(jitted_model, output, check_trace_input, input_names, check_tolerance)

                elif format == ExportFormat.ONNX:
                    # dynamic axis is a mapping from input/output_name => list of "dynamic" indices
                    if dynamic_axes is None:
                        dynamic_axes = get_dynamic_axes(self.input_module.input_types, input_names)
                        dynamic_axes.update(get_dynamic_axes(self.output_module.output_types, output_names))

                    torch.onnx.export(
                        self,
                        input_example,
                        output,
                        input_names=input_names,
                        output_names=output_names,
                        verbose=verbose,
                        do_constant_folding=do_constant_folding,
                        dynamic_axes=dynamic_axes,
                        opset_version=onnx_opset_version,
                        keep_initializers_as_inputs=keep_initializers_as_inputs,
                        export_modules_as_functions=export_modules_as_functions,
                    )

                    if check_trace:
                        verify_runtime(self, output, check_trace_input, input_names)
                else:
                    raise ValueError(f'Encountered unknown export format {format}.')
        finally:
            typecheck.set_typecheck_enabled(enabled=True)
            if forward_method:
                type(self).forward = old_forward_method
            self._export_teardown()
        return (output, output_descr, output_example)

    @property
    def disabled_deployment_input_names(self):
        """Implement this method to return a set of input names disabled for export"""
        return set()

    @property
    def disabled_deployment_output_names(self):
        """Implement this method to return a set of output names disabled for export"""
        return set()

    @property
    def supported_export_formats(self):
        """Implement this method to return a set of export formats supported. Default is all types."""
        return set([ExportFormat.ONNX, ExportFormat.TORCHSCRIPT])

    def _prepare_for_export(self, **kwargs):
        """
        Override this method to prepare module for export. This is in-place operation.
        Base version does common necessary module replacements (Apex etc)
        """
        if not 'noreplace' in kwargs:
            replace_for_export(self)

    def _export_teardown(self):
        """
        Override this method for any teardown code after export.
        """
        pass

    @property
    def input_names(self):
        return get_io_names(self.input_module.input_types, self.disabled_deployment_input_names)

    @property
    def output_names(self):
        return get_io_names(self.output_module.output_types, self.disabled_deployment_output_names)

    def get_export_subnet(self, subnet=None):
        """
        Returns Exportable subnet model/module to export 
        """
        if subnet is None or subnet == 'self':
            return self
        else:
            return getattr(self, subnet)

    def list_export_subnets(self):
        """
        Returns default set of subnet names exported for this model
        First goes the one receiving input (input_example)
        """
        return ['self']<|MERGE_RESOLUTION|>--- conflicted
+++ resolved
@@ -129,11 +129,7 @@
             # Set module mode
             with torch.onnx.select_model_mode_for_export(
                 self, training
-<<<<<<< HEAD
-            ), torch.inference_mode(), torch.jit.optimized_execution(True), _jit_is_scripting():
-=======
-            ), torch.inference_mode(), torch.no_grad(), torch.jit.optimized_execution(True):
->>>>>>> 27a4acc6
+            ), torch.inference_mode(), torch.no_grad(), torch.jit.optimized_execution(True), _jit_is_scripting():
 
                 if input_example is None:
                     input_example = self.input_module.input_example()
