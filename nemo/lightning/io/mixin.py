--- conflicted
+++ resolved
@@ -140,12 +140,8 @@
                            will be stored.
         """
         output_path = Path(output)
-<<<<<<< HEAD
-        artifacts_dir = output_path
-=======
-        local_artifacts_dir = "artifacts"
+        local_artifacts_dir = "."
         artifacts_dir = output_path / local_artifacts_dir
->>>>>>> 7cc99e95
         artifacts_dir.mkdir(parents=True, exist_ok=True)
 
         # Store artifacts directory in thread-local storage
@@ -527,7 +523,7 @@
     return x.__io__.__path_elements__()
 
 
-def _artifact_transform_save(cfg: fdl.Config, output_path: Path, relative_dir: Path = "artifacts"):
+def _artifact_transform_save(cfg: fdl.Config, output_path: Path, relative_dir: Path = "."):
     for artifact in getattr(cfg.__fn_or_cls__, "__io_artifacts__", []):
         current_val = getattr(cfg, artifact.attr)
         if current_val is None:
